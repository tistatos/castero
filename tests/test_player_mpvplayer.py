import os
from unittest import mock

from castero.episode import Episode
from castero.feed import Feed
from castero.players.mpvplayer import MPVPlayer

my_dir = os.path.dirname(os.path.realpath(__file__))

feed = Feed(file=my_dir + "/feeds/valid_basic.xml")
episode = Episode(feed,
                  title="episode title",
                  description="episode description",
                  link="episode link",
                  pubdate="episode pubdate",
                  copyright="episode copyright",
                  enclosure="episode enclosure")


def test_player_mpv_check_dependencies():
    assert MPVPlayer.check_dependencies


def test_player_mpv_init():
    myplayer = MPVPlayer("player1 title", "player1 path", episode)
    assert isinstance(myplayer, MPVPlayer)


def test_player_mpv_play():
    myplayer = MPVPlayer("player1 title", "player1 path", episode)
    myplayer._player = mock.MagicMock()

    myplayer.play()
    assert myplayer.state == 1


def test_player_mpv_pause():
    myplayer = MPVPlayer("player1 title", "player1 path", episode)
    myplayer._player = mock.MagicMock()

    myplayer.pause()
    assert myplayer.state == 2


def test_player_mpv_stop():
    myplayer = MPVPlayer("player1 title", "player1 path", episode)
    myplayer._player = mock.MagicMock()

    myplayer.stop()
    assert myplayer.state == 0


def test_player_mpv_del():
    myplayer = MPVPlayer("player1 title", "player1 path", episode)
    assert "myplayer" in locals()
    del myplayer
    assert "myplayer" not in locals()


def test_player_mpv_seek():
    myplayer = MPVPlayer("player1 title", "player1 path", episode)
    myplayer._player = mock.MagicMock()

    myplayer.seek(1, 10)
    myplayer._player.seek.assert_called_with(10)


<<<<<<< HEAD
def test_player_mpv_set_rate():
=======
def test_player_mpv_play_from():
    myplayer = MPVPlayer("player1 title", "player1 path", episode)
    myplayer._player = mock.MagicMock()

    myplayer.play_from(10)
    assert myplayer._player.start == "00:00:10"


def test_player_mpv_change_rate_increase():
>>>>>>> 4961b7ea
    myplayer = MPVPlayer("player1 title", "player1 path", episode)
    myplayer._player = mock.MagicMock()

    myplayer.set_rate(1.6)
    assert myplayer._player.speed == 1.6


def test_player_mpv_str():
    myplayer = MPVPlayer("player1 title", "player1 path", episode)
    assert str(myplayer) == "[%s] %s" % (episode.feed_str, myplayer.title)


def test_player_mpv_title():
    myplayer = MPVPlayer("player1 title", "player1 path", episode)
    assert myplayer.title == "player1 title"


def test_player_mpv_episode():
    myplayer = MPVPlayer("player1 title", "player1 path", episode)
    assert myplayer.episode == episode


def test_player_mpv_time():
    myplayer = MPVPlayer("player1 title", "player1 path", episode)
    myplayer._player = mock.MagicMock()

    myplayer._player.time_pos = 5
    assert myplayer.time == 5000


def test_player_mpv_time_str():
    myplayer = MPVPlayer("player1 title", "player1 path", episode)
    myplayer._player = mock.MagicMock()
    myplayer._media = mock.MagicMock()

    myplayer._player.time_pos = 2
    assert myplayer.time_str == "00:00:02/00:00:01"<|MERGE_RESOLUTION|>--- conflicted
+++ resolved
@@ -65,9 +65,6 @@
     myplayer._player.seek.assert_called_with(10)
 
 
-<<<<<<< HEAD
-def test_player_mpv_set_rate():
-=======
 def test_player_mpv_play_from():
     myplayer = MPVPlayer("player1 title", "player1 path", episode)
     myplayer._player = mock.MagicMock()
@@ -77,7 +74,6 @@
 
 
 def test_player_mpv_change_rate_increase():
->>>>>>> 4961b7ea
     myplayer = MPVPlayer("player1 title", "player1 path", episode)
     myplayer._player = mock.MagicMock()
 
