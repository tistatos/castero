--- conflicted
+++ resolved
@@ -48,11 +48,7 @@
     author_email=castero.__author_email__,
     license=castero.__license__,
     packages=[
-<<<<<<< HEAD
-        'castero', 'castero.perspectives', 'castero.players'
-=======
-        'castero', 'castero.perspectives', 'castero.menus'
->>>>>>> 639346a7
+        'castero', 'castero.perspectives', 'castero.players', 'castero.menus'
     ],
     package_data={
         'castero': ['templates/*'],
